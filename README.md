--- conflicted
+++ resolved
@@ -15,16 +15,11 @@
 # OR development install
 $ bench get-app ecommerce_integrations  --branch develop
 
-<<<<<<< HEAD
-- Zenoti
-
-=======
 # install on site
 $ bench --site sitename install-app ecommerce_integrations
 ```
 
 After installation follow user documentation for each integration to set it up.
->>>>>>> c8ce50eb
 
 ### Contributing
 
@@ -34,6 +29,8 @@
 ### Currently supported intgrations:
 
 - Shopify - [User documentation](https://docs.erpnext.com/docs/v13/user/manual/en/erpnext_integration/shopify_integration)
+
+- Zenoti
 
 
 ### Development setup
